--- conflicted
+++ resolved
@@ -39,10 +39,6 @@
             <id>bintray</id>
             <url>https://jcenter.bintray.com</url>
         </repository>
-<<<<<<< HEAD
-        <!-- temporarily add this until official release of HD wallet -->
-=======
->>>>>>> 660fcd07
         <repository>
             <id>jitpack.io</id>
             <url>https://jitpack.io</url>
