/**
 * Copyright (c) 2017-2018 The Semux Developers
 *
 * Distributed under the MIT software license, see the accompanying file
 * LICENSE or https://opensource.org/licenses/mit-license.php
 */
package org.semux;

import java.util.Collections;
import java.util.List;

import org.semux.config.Config;
import org.semux.core.Amount;
import org.semux.core.Block;
import org.semux.core.BlockHeader;
import org.semux.core.Transaction;
import org.semux.core.TransactionResult;
import org.semux.core.TransactionType;
import org.semux.crypto.Key;
import org.semux.util.Bytes;
import org.semux.util.MerkleUtil;
import org.semux.util.TimeUtil;

public class TestUtils {

    public static Block createBlock(long number, List<Transaction> txs, List<TransactionResult> res) {
        return createBlock(Bytes.EMPTY_HASH, new Key(), number, txs, res);
    }

    public static Block createBlock(long timestamp, byte[] prevHash, Key coinbase, long number, List<Transaction> txs,
            List<TransactionResult> res) {
<<<<<<< HEAD
=======
        long timestamp = TimeUtil.currentTimeMillis();
>>>>>>> 4e5c88c1
        byte[] transactionsRoot = MerkleUtil.computeTransactionsRoot(txs);
        byte[] resultsRoot = MerkleUtil.computeResultsRoot(res);
        byte[] stateRoot = Bytes.EMPTY_HASH;
        byte[] data = {};

        BlockHeader header = new BlockHeader(number, coinbase.toAddress(), prevHash, timestamp, transactionsRoot,
                resultsRoot,
                stateRoot, data);
        return new Block(header, txs, res);
    }

    public static Block createBlock(byte[] prevHash, Key coinbase, long number, List<Transaction> txs,
            List<TransactionResult> res) {
        return createBlock(System.currentTimeMillis(), prevHash, coinbase, number, txs, res);
    }

    public static Block createEmptyBlock(long number) {
        return createBlock(number, Collections.emptyList(), Collections.emptyList());
    }

    public static Transaction createTransaction(Config config) {
        return createTransaction(config, new Key(), new Key(), Amount.ZERO);
    }

    public static Transaction createTransaction(Config config, Key from, Key to, Amount value) {
        return createTransaction(config, from, to, value, 0);
    }

    public static Transaction createTransaction(Config config, Key from, Key to, Amount value, long nonce) {
        Network network = config.network();
        TransactionType type = TransactionType.TRANSFER;
        Amount fee = config.minTransactionFee();
        long timestamp = TimeUtil.currentTimeMillis();
        byte[] data = {};

        return new Transaction(network, type, to.toAddress(), value, fee, nonce, timestamp, data).sign(from);
    }
}<|MERGE_RESOLUTION|>--- conflicted
+++ resolved
@@ -29,10 +29,6 @@
 
     public static Block createBlock(long timestamp, byte[] prevHash, Key coinbase, long number, List<Transaction> txs,
             List<TransactionResult> res) {
-<<<<<<< HEAD
-=======
-        long timestamp = TimeUtil.currentTimeMillis();
->>>>>>> 4e5c88c1
         byte[] transactionsRoot = MerkleUtil.computeTransactionsRoot(txs);
         byte[] resultsRoot = MerkleUtil.computeResultsRoot(res);
         byte[] stateRoot = Bytes.EMPTY_HASH;
@@ -46,7 +42,7 @@
 
     public static Block createBlock(byte[] prevHash, Key coinbase, long number, List<Transaction> txs,
             List<TransactionResult> res) {
-        return createBlock(System.currentTimeMillis(), prevHash, coinbase, number, txs, res);
+        return createBlock(TimeUtil.currentTimeMillis(), prevHash, coinbase, number, txs, res);
     }
 
     public static Block createEmptyBlock(long number) {
