--- conflicted
+++ resolved
@@ -710,15 +710,10 @@
 
         public void applyBlock(Block block) {
             // [0] execute transactions against local state
-<<<<<<< HEAD
             TransactionExecutor transactionExecutor = new TransactionExecutor(config, blockStore);
             transactionExecutor.execute(block.getTransactions(), getAccountState(), getDelegateState(),
                     new SemuxBlock(block.getHeader()));
 
-=======
-            TransactionExecutor transactionExecutor = new TransactionExecutor(config);
-            transactionExecutor.execute(block.getTransactions(), getAccountState(), getDelegateState());
->>>>>>> 1a159571
             // [1] apply block reward and tx fees
             Amount reward = Block.getBlockReward(block, config);
 
