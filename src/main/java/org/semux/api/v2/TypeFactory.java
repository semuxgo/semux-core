--- conflicted
+++ resolved
@@ -24,12 +24,8 @@
 import org.semux.api.v2.model.LogInfoType;
 import org.semux.api.v2.model.PeerType;
 import org.semux.api.v2.model.TransactionLimitsType;
-<<<<<<< HEAD
-import org.semux.api.v2.model.TransactionResultType;
+import org.semux.api.v2.model.TransactionReceiptType;
 import org.semux.api.v2.model.TransactionType;
-=======
-import org.semux.api.v2.model.TransactionReceiptType;
->>>>>>> e9998c3d
 import org.semux.core.Amount;
 import org.semux.core.Block;
 import org.semux.core.Blockchain;
@@ -157,14 +153,8 @@
         return txType;
     }
 
-<<<<<<< HEAD
-    @SuppressWarnings("unused")
-    private static TransactionResultType transactionResultType(TransactionResult result) {
-        return new TransactionResultType()
-=======
     public static TransactionReceiptType transactionReceiptType(TransactionResult result) {
         return new TransactionReceiptType()
->>>>>>> e9998c3d
                 .logs(result.getLogs().stream().map(TypeFactory::logInfoType).collect(Collectors.toList()))
                 .gasUsed(String.valueOf(result.getGasUsed()))
                 .code(result.getCode().name())
