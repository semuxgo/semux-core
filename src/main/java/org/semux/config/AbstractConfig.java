--- conflicted
+++ resolved
@@ -43,12 +43,8 @@
     protected short networkVersion;
 
     protected int maxBlockTransactionsSize = 1 * 1024 * 1024;
-<<<<<<< HEAD
     protected long minTransactionFee = 5L * Unit.MILLI_SEM;
-=======
-    protected long minTransactionFee = 10L * Unit.MILLI_SEM;
     protected long maxTransactionTimeDrift = TimeUnit.HOURS.toMillis(2);
->>>>>>> 6cbe620b
     protected long minDelegateBurnAmount = 1000L * Unit.SEM;
     protected long mandatoryUpgrade = Constants.BLOCKS_PER_DAY * 60L;
 
@@ -107,7 +103,7 @@
 
     /**
      * Create an {@link AbstractConfig} instance.
-     * 
+     *
      * @param dataDir
      * @param networkId
      * @param networkVersion
