--- conflicted
+++ resolved
@@ -53,8 +53,8 @@
     private static final long serialVersionUID = 1L;
 
     private static String[] columnNames = { MessagesUtil.get("Num"), MessagesUtil.get("Name"),
-        MessagesUtil.get("Address"), MessagesUtil.get("Votes"), MessagesUtil.get("VotesFromMe"),
-        MessagesUtil.get("Status"), MessagesUtil.get("Rate") };
+            MessagesUtil.get("Address"), MessagesUtil.get("Votes"), MessagesUtil.get("VotesFromMe"),
+            MessagesUtil.get("Status"), MessagesUtil.get("Rate") };
 
     private Model model;
 
@@ -113,8 +113,8 @@
         JPanel panel2 = new JPanel();
         panel2.setBorder(new LineBorder(Color.LIGHT_GRAY));
 
-        JLabel label = new JLabel(MessagesUtil.get("DelegateRegistrationNoteHtml",
-            Config.MIN_TRANSACTION_FEE_SOFT / Unit.MILLI_SEM));
+        JLabel label = new JLabel(
+                MessagesUtil.get("DelegateRegistrationNoteHtml", Config.MIN_TRANSACTION_FEE_SOFT / Unit.MILLI_SEM));
         label.setForeground(Color.DARK_GRAY);
 
         from = new JComboBox<>();
@@ -150,13 +150,8 @@
         setLayout(groupLayout); 
         // @formatter:on
 
-<<<<<<< HEAD
         textVote = SwingUtil.integerFormattedTextField();
-        textVote.setToolTipText("# of votes");
-=======
-        textVote = SwingUtil.editableTextField();
         textVote.setToolTipText(MessagesUtil.get("NumVotes"));
->>>>>>> d62f26ee
         textVote.setColumns(10);
         textVote.setActionCommand(Action.VOTE.name());
         textVote.addActionListener(this);
@@ -165,13 +160,8 @@
         btnVote.setActionCommand(Action.VOTE.name());
         btnVote.addActionListener(this);
 
-<<<<<<< HEAD
         textUnvote = SwingUtil.integerFormattedTextField();
-        textUnvote.setToolTipText("# of votes");
-=======
-        textUnvote = SwingUtil.editableTextField();
         textUnvote.setToolTipText(MessagesUtil.get("NumVotes"));
->>>>>>> d62f26ee
         textUnvote.setColumns(10);
         textUnvote.setActionCommand(Action.UNVOTE.name());
         textUnvote.addActionListener(this);
@@ -364,8 +354,8 @@
                 JOptionPane.showMessageDialog(this, MessagesUtil.get("InsufficientFunds"));
             } else {
                 int ret = JOptionPane.showConfirmDialog(this,
-                    MessagesUtil.get("DelegateRegistrationInfo", Config.MIN_DELEGATE_FEE / Unit.SEM),
-                    MessagesUtil.get("ConfirmDelegateRegistration"), JOptionPane.YES_NO_OPTION);
+                        MessagesUtil.get("DelegateRegistrationInfo", Config.MIN_DELEGATE_FEE / Unit.SEM),
+                        MessagesUtil.get("ConfirmDelegateRegistration"), JOptionPane.YES_NO_OPTION);
                 if (ret != JOptionPane.YES_OPTION) {
                     break;
                 }
@@ -416,12 +406,8 @@
         List<String> accounts = new ArrayList<>();
         List<Account> list = model.getAccounts();
         for (int i = 0; i < list.size(); i++) {
-<<<<<<< HEAD
-            accounts.add(
-                    "Acc #" + i + ", " + SwingUtil.formatDouble(list.get(i).getBalance() / (double) Unit.SEM) + " SEM");
-=======
-            accounts.add(MessagesUtil.get("AccountNumShort") + i + ", " + list.get(i).getBalance() / Unit.SEM + " SEM");
->>>>>>> d62f26ee
+            accounts.add(MessagesUtil.get("AccountNumShort") + i + ", "
+                    + SwingUtil.formatDouble(list.get(i).getBalance() / (double) Unit.SEM) + " SEM");
         }
 
         /*
