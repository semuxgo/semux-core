/**
 * Copyright (c) 2017 The Semux Developers
 *
 * Distributed under the MIT software license, see the accompanying file
 * LICENSE or https://opensource.org/licenses/mit-license.php
 */
package org.semux.gui;

import java.awt.Color;
import java.awt.Dimension;
import java.awt.event.ActionEvent;
import java.awt.event.ActionListener;
import java.io.File;

import javax.swing.BoxLayout;
import javax.swing.ButtonGroup;
import javax.swing.GroupLayout;
import javax.swing.GroupLayout.Alignment;
import javax.swing.JButton;
import javax.swing.JFileChooser;
import javax.swing.JFrame;
import javax.swing.JLabel;
import javax.swing.JOptionPane;
import javax.swing.JPanel;
import javax.swing.JPasswordField;
import javax.swing.JRadioButton;
import javax.swing.LayoutStyle.ComponentPlacement;
import javax.swing.WindowConstants;
import javax.swing.border.EmptyBorder;
import javax.swing.filechooser.FileNameExtensionFilter;

import org.semux.core.Wallet;
import org.semux.crypto.Key;
import org.semux.message.GuiMessages;
import org.semux.util.SystemUtil;
import org.semux.util.exception.UnreachableException;
import org.slf4j.Logger;
import org.slf4j.LoggerFactory;

public class WelcomeFrame extends JFrame implements ActionListener {

    private static final long serialVersionUID = 1L;

    private static final Logger logger = LoggerFactory.getLogger(WelcomeFrame.class);

    private JPasswordField txtPassword;
    private JPasswordField txtPasswordRepeat;
    private JLabel lblPasswordRepeat;
    private JRadioButton btnCreate;
    private JRadioButton btnRecover;

    private transient Wallet wallet;

    private transient File backupFile = null;

    private transient boolean done = false;

    public WelcomeFrame(Wallet wallet) {
        this.wallet = wallet;

        // setup frame properties
        this.setTitle(GuiMessages.get("SemuxWallet"));
        this.setDefaultCloseOperation(WindowConstants.EXIT_ON_CLOSE);
        this.setIconImage(SwingUtil.loadImage("logo", 128, 128).getImage());
        this.setMinimumSize(new Dimension(600, 400));
        SwingUtil.alignFrameToMiddle(this, 600, 400);

        // create banner
        JLabel banner = new JLabel("");
        banner.setIcon(SwingUtil.loadImage("banner", 125, 200));

        // create description
        JLabel description = new JLabel(GuiMessages.get("WelcomeDescriptionHtml"));

        // create select button group
        Color color = new Color(220, 220, 220);
        JPanel panel = new JPanel();
        panel.setBorder(new EmptyBorder(8, 3, 8, 3));
        panel.setLayout(new BoxLayout(panel, BoxLayout.Y_AXIS));
        panel.setBackground(color);
        ButtonGroup buttonGroup = new ButtonGroup();

        btnCreate = new JRadioButton(GuiMessages.get("CreateNewAccount"));
        btnCreate.setName("btnCreate");
        btnCreate.setSelected(true);
        btnCreate.setBackground(color);
        btnCreate.setActionCommand(Action.CREATE_ACCOUNT.name());
        btnCreate.addActionListener(this);
        buttonGroup.add(btnCreate);
        panel.add(btnCreate);

        btnRecover = new JRadioButton(GuiMessages.get("ImportAccountsFromBackupFile"));
        btnRecover.setName("btnRecover");
        btnRecover.setBackground(color);
        btnRecover.setActionCommand(Action.RECOVER_ACCOUNTS.name());
        btnRecover.addActionListener(this);
        buttonGroup.add(btnRecover);
        panel.add(btnRecover);

        // create buttons
        JButton btnCancel = SwingUtil.createDefaultButton(GuiMessages.get("Cancel"), this, Action.CANCEL);
        btnCancel.setName("btnCancel");

        JButton btnNext = SwingUtil.createDefaultButton(GuiMessages.get("Next"), this, Action.OK);
        btnNext.setName("btnNext");
        btnNext.setSelected(true);

        JLabel lblPassword = new JLabel(GuiMessages.get("Password") + ":");
        txtPassword = new JPasswordField();
        txtPassword.setName("txtPassword");
        txtPassword.setActionCommand(Action.OK.name());
        txtPassword.addActionListener(this);

        lblPasswordRepeat = new JLabel(GuiMessages.get("RepeatPassword") + ":");
        txtPasswordRepeat = new JPasswordField();
        txtPasswordRepeat.setName("txtPasswordRepeat");
        txtPasswordRepeat.setActionCommand(Action.OK.name());
        txtPasswordRepeat.addActionListener(this);

        // @formatter:off
        GroupLayout groupLayout = new GroupLayout(this.getContentPane());
        groupLayout.setHorizontalGroup(
            groupLayout.createParallelGroup(Alignment.TRAILING)
                .addGroup(groupLayout.createSequentialGroup()
                    .addGroup(groupLayout.createParallelGroup(Alignment.TRAILING)
                        .addGroup(groupLayout.createSequentialGroup()
                            .addContainerGap()
                            .addComponent(btnCancel, GroupLayout.PREFERRED_SIZE, 92, GroupLayout.PREFERRED_SIZE)
                            .addGap(18)
                            .addComponent(btnNext, GroupLayout.PREFERRED_SIZE, 84, GroupLayout.PREFERRED_SIZE))
                        .addGroup(groupLayout.createSequentialGroup()
                            .addGap(21)
                            .addComponent(banner, GroupLayout.PREFERRED_SIZE, 140, GroupLayout.PREFERRED_SIZE)
                            .addGap(18)
                            .addGroup(groupLayout.createParallelGroup(Alignment.LEADING)
                                .addComponent(lblPasswordRepeat)
                                .addGroup(groupLayout.createParallelGroup(Alignment.LEADING)
                                    .addGroup(groupLayout.createParallelGroup(Alignment.LEADING)
                                        .addComponent(panel, GroupLayout.DEFAULT_SIZE, 490, Short.MAX_VALUE)
                                        .addComponent(lblPassword)
                                        .addComponent(description, GroupLayout.DEFAULT_SIZE, 490, Short.MAX_VALUE))
                                    .addGroup(groupLayout.createParallelGroup(Alignment.TRAILING, false)
                                        .addComponent(txtPasswordRepeat, Alignment.LEADING)
                                        .addComponent(txtPassword, Alignment.LEADING, GroupLayout.DEFAULT_SIZE, 242, Short.MAX_VALUE))))))
                    .addGap(32))
        );
        groupLayout.setVerticalGroup(
            groupLayout.createParallelGroup(Alignment.LEADING)
                .addGroup(groupLayout.createSequentialGroup()
                    .addGroup(groupLayout.createParallelGroup(Alignment.LEADING, false)
                        .addGroup(groupLayout.createSequentialGroup()
                            .addGap(10)
                            .addComponent(description)
                            .addGap(10)
                            .addComponent(panel, GroupLayout.PREFERRED_SIZE, GroupLayout.DEFAULT_SIZE, GroupLayout.PREFERRED_SIZE)
                            .addGap(20)
                            .addComponent(lblPassword)
                            .addPreferredGap(ComponentPlacement.RELATED)
                            .addComponent(txtPassword, GroupLayout.PREFERRED_SIZE, 25, GroupLayout.PREFERRED_SIZE)
                            .addPreferredGap(ComponentPlacement.UNRELATED)
                            .addComponent(lblPasswordRepeat)
                            .addPreferredGap(ComponentPlacement.RELATED)
                            .addComponent(txtPasswordRepeat, GroupLayout.PREFERRED_SIZE, 25, GroupLayout.PREFERRED_SIZE))
                        .addGroup(groupLayout.createSequentialGroup()
                            .addGap(10)
                            .addComponent(banner, GroupLayout.PREFERRED_SIZE, 293, GroupLayout.PREFERRED_SIZE)))
                    .addPreferredGap(ComponentPlacement.RELATED, 84, Short.MAX_VALUE)
                    .addGroup(groupLayout.createParallelGroup(Alignment.BASELINE)
                        .addComponent(btnNext)
                        .addComponent(btnCancel))
                    .addGap(21))
        );
        // @formatter:on

        this.getContentPane().setLayout(groupLayout);
    }

    @Override
    public void actionPerformed(ActionEvent e) {
        Action action = Action.valueOf(e.getActionCommand());

        switch (action) {
        case CREATE_ACCOUNT:
            createAccount();
            break;
        case RECOVER_ACCOUNTS:
            recoverAccounts();
            break;
        case OK:
            ok();
            break;
        case CANCEL:
            SystemUtil.exitAsync(0);
            break;
        default:
            throw new UnreachableException();
        }
    }

    /**
     * Waits the welcome frame to be finished.
     */
    public void join() {
        synchronized (this) {
            while (!done) {
                try {
                    wait();
                } catch (InterruptedException e) {
                    Thread.currentThread().interrupt();
                    SystemUtil.exitAsync(0);
                }
            }
        }
    }

    /**
     * Set the <code>done</code> flag to be true and notify all waiting threads.
     */
    protected void done() {
        synchronized (this) {
            done = true;
            notifyAll();
        }
    }

    /**
     * When the CREATE_ACCOUNT option is selected.
     */
    protected void createAccount() {
        selectCreate();
    }

    /**
     * When the RECOVER_ACCOUNTS option is selected.
     */
    protected void recoverAccounts() {
        JFileChooser chooser = new JFileChooser();
        chooser.setFileSelectionMode(JFileChooser.FILES_ONLY);
        chooser.setFileFilter(new FileNameExtensionFilter(GuiMessages.get("WalletBinaryFormat"), "data"));
        int ret = chooser.showOpenDialog(this);
        if (ret == JFileChooser.APPROVE_OPTION) {
            selectRecover(chooser.getSelectedFile());
        } else {
            btnCreate.setSelected(true);
        }
    }

    /**
     * When the OK button is clicked.
     */
    protected void ok() {
        String password = new String(txtPassword.getPassword());
        String passwordRepeat = new String(txtPasswordRepeat.getPassword());
        if (isCreate() && !password.equals(passwordRepeat)) {
            JOptionPane.showMessageDialog(this, GuiMessages.get("RepeatPasswordError"));
            return;
        }

        // paranoid check
        if (wallet.exists()) {
            logger.error("Wallet already exists!");
            SystemUtil.exitAsync(1);
        } else if (wallet.isUnlocked()) {
            logger.error("Wallet already unlocked!");
            SystemUtil.exitAsync(1);
        }

        if (isCreate()) {
            wallet.unlock(password);
<<<<<<< HEAD
            wallet.addAccount(new EdDSA());
=======
            wallet.addAccount(new Key());
>>>>>>> fc40d552
            wallet.flush();

            done();
        } else {
            Wallet w = new Wallet(backupFile);

            if (!w.unlock(password)) {
                JOptionPane.showMessageDialog(this, GuiMessages.get("UnlockFailed"));
            } else if (w.size() == 0) {
                JOptionPane.showMessageDialog(this, GuiMessages.get("NoAccountFound"));
            } else {
                wallet.unlock(password);
                wallet.addAccounts(w.getAccounts());
                wallet.flush();

                done();
            }
        }
    }

    protected boolean isCreate() {
        return backupFile == null;
    }

    protected void selectCreate() {
        backupFile = null;

        txtPasswordRepeat.setVisible(true);
        lblPasswordRepeat.setVisible(true);
        btnCreate.setSelected(true);
    }

    protected void selectRecover(File file) {
        if (file == null) {
            throw new IllegalArgumentException("Selected file can't be null");
        }
        backupFile = file;

        txtPasswordRepeat.setVisible(false);
        lblPasswordRepeat.setVisible(false);
        btnRecover.setSelected(true);
    }
}<|MERGE_RESOLUTION|>--- conflicted
+++ resolved
@@ -267,11 +267,7 @@
 
         if (isCreate()) {
             wallet.unlock(password);
-<<<<<<< HEAD
-            wallet.addAccount(new EdDSA());
-=======
             wallet.addAccount(new Key());
->>>>>>> fc40d552
             wallet.flush();
 
             done();
