/**
 * Copyright (c) 2017-2018 The Semux Developers
 *
 * Distributed under the MIT software license, see the accompanying file
 * LICENSE or https://opensource.org/licenses/mit-license.php
 */
package org.semux.vm.client;

import java.math.BigInteger;

import org.ethereum.vm.DataWord;
import org.ethereum.vm.chainspec.PrecompiledContractContext;
import org.ethereum.vm.client.Repository;
import org.semux.core.state.AccountState;
import org.semux.core.state.DelegateState;

/**
 * Facade class for AccountState -> Repository
 *
 * We will probably want to make AccountState just implement repository but for
 * ease of initial integration, use a facade to limit scope
 */
public class SemuxRepository implements Cloneable, Repository {
    private final AccountState accountState;
<<<<<<< HEAD
    private final PrecompiledContractContext context;
=======
    private DelegateState delegateState;
>>>>>>> 867f4b5b

    public SemuxRepository(AccountState accountState, DelegateState delegateState) {
        this.accountState = accountState;
<<<<<<< HEAD
        this.context = new PrecompiledContractContext() {
        };
=======
        this.delegateState = delegateState;
>>>>>>> 867f4b5b
    }

    @Override
    public PrecompiledContractContext getContext() {
<<<<<<< HEAD
        return context;
=======
        return null;
>>>>>>> 867f4b5b
    }

    @Override
    public boolean exists(byte[] address) {
        return accountState.exists(address);
    }

    @Override
    public void createAccount(byte[] address) {
        if (!exists(address)) {
            accountState.setCode(address, new byte[] {});
        }
    }

    @Override
    public void delete(byte[] address) {
        if (exists(address)) {
            accountState.setCode(address, null);
        }
    }

    @Override
    public long increaseNonce(byte[] address) {
        return accountState.increaseNonce(address);
    }

    @Override
    public long setNonce(byte[] address, long nonce) {
        return accountState.setNonce(address, nonce);
    }

    @Override
    public long getNonce(byte[] address) {
        return accountState.getAccount(address).getNonce();
    }

    @Override
    public void saveCode(byte[] address, byte[] code) {
        accountState.setCode(address, code);
    }

    @Override
    public byte[] getCode(byte[] address) {
        return accountState.getCode(address);
    }

    @Override
    public void putStorageRow(byte[] address, DataWord key, DataWord value) {
        accountState.putStorage(address, key.getData(), value.getData());
    }

    @Override
    public DataWord getStorageRow(byte[] address, DataWord key) {
        byte[] data = accountState.getStorage(address, key.getData());
        if (data != null) {
            return DataWord.of(data);
        }
        return null;
    }

    @Override
    public BigInteger getBalance(byte[] address) {
        return Conversion.amountToWei(accountState.getAccount(address).getAvailable());
    }

    @Override
    public BigInteger addBalance(byte[] address, BigInteger value) {
        accountState.adjustAvailable(address, Conversion.weiToAmount(value));
        return value;
    }

    @Override
    public Repository startTracking() {
        return new SemuxRepository(accountState.track(), delegateState.track());
    }

    @Override
    public Repository clone() {
        return new SemuxRepository(accountState.clone(), delegateState.clone());
    }

    @Override
    public void commit() {
        accountState.commit();
    }

    @Override
    public void rollback() {
        accountState.rollback();
    }
}<|MERGE_RESOLUTION|>--- conflicted
+++ resolved
@@ -9,7 +9,6 @@
 import java.math.BigInteger;
 
 import org.ethereum.vm.DataWord;
-import org.ethereum.vm.chainspec.PrecompiledContractContext;
 import org.ethereum.vm.client.Repository;
 import org.semux.core.state.AccountState;
 import org.semux.core.state.DelegateState;
@@ -22,29 +21,11 @@
  */
 public class SemuxRepository implements Cloneable, Repository {
     private final AccountState accountState;
-<<<<<<< HEAD
-    private final PrecompiledContractContext context;
-=======
-    private DelegateState delegateState;
->>>>>>> 867f4b5b
+    private final DelegateState delegateState;
 
     public SemuxRepository(AccountState accountState, DelegateState delegateState) {
         this.accountState = accountState;
-<<<<<<< HEAD
-        this.context = new PrecompiledContractContext() {
-        };
-=======
         this.delegateState = delegateState;
->>>>>>> 867f4b5b
-    }
-
-    @Override
-    public PrecompiledContractContext getContext() {
-<<<<<<< HEAD
-        return context;
-=======
-        return null;
->>>>>>> 867f4b5b
     }
 
     @Override
